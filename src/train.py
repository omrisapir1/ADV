import asyncio
import yaml
import torch
import json
import os
import random
import shutil
from datetime import datetime
import numpy as np


from typing import Dict, Any, List, Tuple, Optional
from datasets import load_dataset
from transformers import AutoTokenizer
from .prompting import build_prompts
from .generation import build_sglang_engine, EngineCircuitBreaker  # added EngineCircuitBreaker import
from .reward_model import load_reward_model
from .answer_parse import compute_final_correctness
from .llm_trainer import load_llm_trainer
from .optimizer import soft_reset_adam
from .evaluation import run_full_evaluation  # added import
from .alpha_control import AlphaControl  # moved to its own module

import time
import re
import requests

def load_config(path: str) -> Dict[str, Any]:
    with open(path, "r") as f:
        return yaml.safe_load(f)


def load_dataset_handle(cfg: Dict[str, Any]):
    ds_cfg = cfg.get("dataset", {})
    name = ds_cfg.get("name")
    ds = load_dataset(name)
    return ds['train'], ds['test'], ds_cfg.get("field_question", "problem"), ds_cfg.get("field_answer", "final_answer")

def get_batch(dataset: List[str], batch_size: int, step: int) -> List[str]:
    start = (step * batch_size) % len(dataset)
    return dataset[start:start + batch_size]


def get_batch_records(dataset_obj, batch_size: int, step: int) -> List[Dict[str, Any]]:
    if isinstance(dataset_obj, list):
        start = (step * batch_size) % len(dataset_obj)
        return dataset_obj[start:start + batch_size]
    # huggingface Dataset object
    total = len(dataset_obj)
    start = (step * batch_size) % total
    end = min(start + batch_size, total)
    return [dataset_obj[i] for i in range(start, end)]


LOG_DIR = "/workspace/ADV/src/data"  # central log directory path

def log_questions(questions: List[str], gold_answers: List[str], candidates: List[List[str]], rm_scores: torch.Tensor,
                  kl_scores: List[List[float]], entropy_avg_score: float,
                  correctness: List[List[int]], rm_avg_loss, llm_avg_loss, pass1, alpha):
    """Log training results to disk in JSON format.

    Ensures all tensor / non-serializable types are converted to native Python types.
    """
    # Create logs directory if it doesn't exist
    log_dir = LOG_DIR
    os.makedirs(log_dir, exist_ok=True)

    # Create timestamp for the log file
    timestamp = datetime.now().strftime("%Y%m%d_%H%M%S")
    log_file = os.path.join(log_dir, f"training_log_{timestamp}.json")

    # Prepare log data
    log_data = {
        "timestamp": datetime.now().isoformat(),
        "batch_size": len(questions),
        "questions": []
    }

    # Process each question in the batch
    for i, (question, gold_answer) in enumerate(zip(questions, gold_answers)):
        # Safely extract rm_scores for this question
        question_rm_scores: List[float] = []
        if i < len(rm_scores):
            row = rm_scores[i]
            # row could be a tensor of shape [num_candidates] or something iterable
            if isinstance(row, torch.Tensor):
                # Flatten if needed then convert
                question_rm_scores = row.detach().cpu().flatten().tolist()
            else:
                # Fallback: iterate and convert any tensor elements
                tmp = []
                for v in row:
                    if isinstance(v, torch.Tensor):
                        tmp.append(float(v.detach().cpu().item()))
                    else:
                        tmp.append(float(v))
                tmp = [float(x) for x in tmp]
                question_rm_scores = tmp


        kl_scores_scores: List[float] = []
        if i < len(kl_scores):
            kl_scores_scores = [float(x) for x in kl_scores[i]]

        # Convert correctness list items to plain ints (0/1) / bools
        raw_corr = correctness[i] if i < len(correctness) else []
        corr_list: List[int] = []
        for c in raw_corr:
            if isinstance(c, torch.Tensor):
                # Assume 0-d tensor
                corr_list.append(int(c.item()))
            else:
                # bool or int
                corr_list.append(int(c))
        correct_count = int(sum(corr_list))

        question_data = {
            "question_id": i,
            "question": question,
            "gold_answer": gold_answer,
            "candidates": candidates[i] if i < len(candidates) else [],
            "rm_scores": question_rm_scores,
            "kl_scores_scores": kl_scores_scores,
            "correctness": corr_list,
            "num_candidates": len(candidates[i]) if i < len(candidates) else 0,
            "avg_rm_score": float(sum(question_rm_scores) / len(question_rm_scores)) if question_rm_scores else 0.0,
            "avg_entropy_score": entropy_avg_score,
            "correct_count": correct_count,
            'rm_avg_loss': rm_avg_loss,
            'llm_avg_loss': llm_avg_loss,
            "pass1": pass1,
            "alpha": alpha
        }

        # Skip serialization error printing; silently ignore failures
        try:
            json.dumps(question_data)
        except Exception:
            continue
        log_data["questions"].append(question_data)

    # Write to file
    with open(log_file, "w", encoding="utf-8") as f:
        json.dump(log_data, f, indent=2, ensure_ascii=False)

    # Silenced log output
    # print(f"Logged results to {log_file}")

# ---- Helper normalization utilities (for LLM triplet selection) ----

def _safe_minmax(x: torch.Tensor) -> torch.Tensor:
    x_min = torch.nanmin(x)
    x_max = torch.nanmax(x)
    if (not torch.isfinite(x_min)) or (not torch.isfinite(x_max)) or (x_max - x_min) < 1e-6:
        return torch.zeros_like(x)
    return (x - x_min) / (x_max - x_min)


def _safe_zscore(x: torch.Tensor) -> torch.Tensor:
    # Fallback implementation without torch.nanstd (not available in some torch versions)
    # Treat non-finite values (nan, inf) as missing.
    if not isinstance(x, torch.Tensor):
        x = torch.tensor(x)
    finite_mask = torch.isfinite(x)
    if finite_mask.sum() == 0:
        return torch.zeros_like(x)
    x_finite = x[finite_mask]
    mu = x_finite.mean()
    # population standard deviation (consistent with nanstd default)
    diff = x_finite - mu
    sigma = torch.sqrt(torch.clamp(diff.pow(2).mean(), min=0.0))
    if (not torch.isfinite(sigma)) or sigma < 1e-6:
        return torch.zeros_like(x)
    return (x - mu) / sigma


def _normalize_per_question(scores_row: torch.Tensor, mode: str = "z") -> torch.Tensor:
    if mode == "z":
        return _safe_zscore(scores_row)
    return _safe_minmax(scores_row)


def _select_triplet_for_llm(
    correct_ids,
    incorrect_ids,
    row_rm_score: torch.Tensor,
    row_explore_score: torch.Tensor,
    alpha: float,
    norm_mode: str = "z",
) -> tuple[int, int]:
    """Composite score S[j] = -alpha * norm(trained)[j] + (1 - alpha) * norm(ref)[j].
    Higher S => better positive selection; lower S => negative selection."""
    rm_score_norm = _normalize_per_question(row_rm_score, mode=norm_mode)
    explore_norm = _normalize_per_question(row_explore_score, mode=norm_mode)
    rand_norm = np.random.permutation(explore_norm)
    S = alpha * explore_norm + (1.0 - alpha) * rm_score_norm
    S_neg = alpha * explore_norm + (1.0 - alpha) * rand_norm

    llm_pos_j = max(correct_ids, key=lambda j: float(S[j]))

    llm_neg_j = min(incorrect_ids, key=lambda j: float(S_neg[j]))
    return llm_pos_j, llm_neg_j


def choose_pos_neg_triplets(
    questions: List[str],
    candidates: List[List[str]],
    correctness: Any,  # can be List[List[int]] or torch.Tensor
    rm_scores: torch.Tensor,
    explore_scores: List[List[float]],
    alpha: float
) -> Tuple[List[Tuple[str, str, str]], List[Tuple[str, str, str]]]:
    """Return triplets (question, pos_solution, neg_solution) selecting hardest pos (lowest score among correct)
    and hardest neg (highest score among incorrect) for each question with mixed correctness.
    Accepts correctness as list-of-lists or padded tensor.
    """
    triplets_for_rm: List[Tuple[str, str, str]] = []
    triplets_for_llm: List[Tuple[str, str, str]] = []
    is_tensor = isinstance(correctness, torch.Tensor)
    for qi, (q, cand_list) in enumerate(zip(questions, candidates)):
        if is_tensor:
            row_flags = [int(correctness[qi, j].item()) for j in range(len(cand_list))]
        else:
            row_flags = correctness[qi]
        # rm_scores_row retained for RM triplet selection
        rm_scores_row = rm_scores[qi]

        correct_ids = [j for j, v in enumerate(row_flags) if v == 1]
        incorrect_ids = [j for j, v in enumerate(row_flags) if v == 0]
        if not correct_ids or not incorrect_ids:
            continue
        # RM selection unchanged
        rm_pos_j = min(correct_ids, key=lambda j: rm_scores_row[j])
        rm_neg_j = max(incorrect_ids, key=lambda j: rm_scores_row[j])

        # ---- New LLM selection logic with per-question normalization ----
        K = len(cand_list)
        # Slice to actual candidate count for this question
        row_rm_score = rm_scores[qi, :K]
        # Convert explore_scores row to tensor for consistent indexing
        row_explore_score = torch.tensor(explore_scores[qi][:K], dtype=torch.float32)

        llm_pos_j, llm_neg_j = _select_triplet_for_llm(
            correct_ids,
            incorrect_ids,
            row_rm_score=row_rm_score,
            row_explore_score=row_explore_score,
            alpha=alpha,
            norm_mode="z",
        )

        triplets_for_rm.append((q, cand_list[rm_pos_j], cand_list[rm_neg_j]))
        # add here one random pos and one random neg
        rand_pos_j = random.choice(correct_ids)
        rand_neg_j = random.choice(incorrect_ids)
        triplets_for_rm.append((q, cand_list[rand_pos_j], cand_list[rand_neg_j]))

        triplets_for_llm.append((q, cand_list[llm_pos_j], cand_list[llm_neg_j]))

    return triplets_for_rm, triplets_for_llm


def ensure_empty_log_dir(path: str):
    """Ensure log directory exists and is empty at start of training.
    If it contains files, remove them (recursively)."""
    if os.path.isdir(path):
        for name in os.listdir(path):
            full = os.path.join(path, name)
            try:
                if os.path.isdir(full):
                    shutil.rmtree(full)
                else:
                    os.remove(full)
            except Exception:
                pass
    else:
        os.makedirs(path, exist_ok=True)


def filter_and_select_mixed(
    questions: List[str],
    gold_answers: List[str],
    candidate_texts: List[List[str]],
    correctness: List[List[int]],
) -> Tuple[List[str], List[str], List[List[str]], List[List[int]]]:
    """Filter candidates removing invalid-but-correct items and select only questions
    that have mixed correctness (both 0 and 1 present). Returns filtered versions.
    If no mixed items remain, returns empty lists.
    """
    filtered_candidate_texts: List[List[str]] = []
    filtered_correctness: List[List[int]] = []
    for texts_row, corr_row in zip(candidate_texts, correctness):
        new_texts: List[str] = []
        new_corr: List[int] = []
        for t, corr in zip(texts_row, corr_row):
            if corr == -1:
                continue
            new_texts.append(t)
            new_corr.append(corr)
        filtered_candidate_texts.append(new_texts)
        filtered_correctness.append(new_corr)

    # Identify mixed correctness questions
    mixed_indices: List[int] = []
    for i, row in enumerate(filtered_correctness):
        vals = set(row)
        if 1 in vals and 0 in vals:
            mixed_indices.append(i)
    if not mixed_indices:
        return [], [], [], []

    questions_f = [questions[i] for i in mixed_indices]
    gold_answers_f = [gold_answers[i] for i in mixed_indices]
    candidates_f = [filtered_candidate_texts[i] for i in mixed_indices]
    correctness_f = [filtered_correctness[i] for i in mixed_indices]
    return questions_f, gold_answers_f, candidates_f, correctness_f


def clean_end_candidates(candidates: List[List[str]]):
    pattern = re.compile(r"\\boxed\s*\{(.*?)\}", flags=re.DOTALL)


    for row in candidates:
        for c in row:
            matches = list(pattern.finditer(c))
            if not matches:
                continue
            last_match = matches[-1]
            row[row.index(c)] = c[:last_match.span()[1] + 2]




async def _async_save_model(trainer, path: str):
    """Run model.save_pretrained in a thread to avoid blocking event loop."""
    loop = asyncio.get_running_loop()
    await loop.run_in_executor(None, trainer.save_model, path)

async def _async_hot_swap(engine, path: str):
    """Invoke engine.hot_swap off the event loop (blocking requests.post)."""
    loop = asyncio.get_running_loop()
    await loop.run_in_executor(None, engine.hot_swap, path)

async def _async_flush_cache(url: str):  # new helper
    loop = asyncio.get_running_loop()
    await loop.run_in_executor(None, requests.post, url)





async def training_loop(config: Dict[str, Any]):
    rm_config = config.get("reward_model", {})
    rm_save_every_steps = rm_config.get("save_every_steps")
    rm_train_in_explore_every = rm_config["train_in_explore_every"]
    rm_save_path = rm_config.get("save_path")
    llm_name = config["model"]["llm_name"]
    rm_name = config["model"]["rm_name"]
    generation_config = config.get("generation")

    llm_gpu = config["hardware"].get("llm_gpu_id")
    rm_gpu = config["hardware"].get("rm_gpu_id")
    llm_trainer__gpu = config["hardware"].get("llm_trainer_gpu_id")

    llm_trainer_config = config.get("llm_trainer")

    num_steps = config["train"]["num_steps"]
    batch_size = config["train"]["batch_size"]
    n_samples = config["train"]["n_samples_per_problem"]


    evaluation_config = config.get("evaluation")
    tmp_weights_path = config.get("tmp_weights_safetensors_path")  # path with potential typo kept as-is
    url = f"http://localhost:30000/flush_cache"

    # Initialize alpha control from config
    alpha_ctrl_cfg = config.get("alpha_control", {})
    alpha_control = AlphaControl(alpha_ctrl_cfg)

    # Resume/checkpoint config
    resume_cfg = config.get("resume_training", {})
    resume_enabled = bool(resume_cfg.get("enabled", False))
    checkpoint_every = int(resume_cfg.get("checkpoint_every", 0) or 0)
    llm_ckpt_path = resume_cfg.get("llm_path")
    rm_ckpt_path = resume_cfg.get("rm_path")
    start_step = int(resume_cfg.get("at_step", 0) or 0) if resume_enabled else 0
    alpha_state_path = os.path.join(llm_ckpt_path, "alpha_control.json") if llm_ckpt_path else None

    tokenizer = AutoTokenizer.from_pretrained(llm_name)
    train_ds, test_ds, q_field, a_field = load_dataset_handle(config)
    engine = build_sglang_engine(llm_name, generation_config)

    rm_model = load_reward_model(rm_name, rm_gpu, rm_config, num_steps)
    llm_trainer = load_llm_trainer(llm_name, llm_trainer__gpu, num_steps, llm_trainer_config)

    # If resuming, load checkpoints and hot-swap engine
    if resume_enabled:
        # TODO - load optimizer state
        if llm_ckpt_path:
            try:
                llm_trainer.load_model(llm_ckpt_path)
<<<<<<< HEAD
                # load optimizer/scheduler state if available
                optim_path = os.path.join(llm_ckpt_path, "optim.pt")
                if os.path.exists(optim_path):
                    try:
                        opt_state = torch.load(optim_path, map_location="cpu")
                        if llm_trainer.optimizer is not None and opt_state.get("optimizer_state") is not None:
                            llm_trainer.optimizer.load_state_dict(opt_state["optimizer_state"])
                        if llm_trainer.scheduler is not None and opt_state.get("scheduler_state") is not None:
                            llm_trainer.scheduler.load_state_dict(opt_state["scheduler_state"])
                    except Exception as e:
                        print(f"[Resume] Failed loading LLM optimizer/scheduler state: {e}")
=======
                # Load optimizer/scheduler if present
                optim_file = os.path.join(llm_ckpt_path, "llm_optimizer.pt")
                sched_file = os.path.join(llm_ckpt_path, "llm_scheduler.pt")
                if os.path.isfile(optim_file):
                    state = torch.load(optim_file, map_location="cpu")
                    try:
                        llm_trainer.optimizer.load_state_dict(state)
                    except Exception as e:
                        print(f"[Resume] Failed loading LLM optimizer: {e}")
                if os.path.isfile(sched_file):
                    state = torch.load(sched_file, map_location="cpu")
                    try:
                        llm_trainer.scheduler.load_state_dict(state)
                    except Exception as e:
                        print(f"[Resume] Failed loading LLM scheduler: {e}")
>>>>>>> bf4e90d9
                await _async_hot_swap(engine, llm_ckpt_path)
            except Exception as e:
                print(f"[Resume] Failed loading LLM from {llm_ckpt_path}: {e}")
        if rm_ckpt_path:
            try:
<<<<<<< HEAD
                # prefer composite state file if present
                composite_path = os.path.join(rm_ckpt_path, "reward_model.pt")
                if os.path.exists(composite_path):
                    try:
                        state = torch.load(composite_path, map_location="cpu")
                        # model state might be full dict or raw state_dict depending on saver
                        model_state = state.get("model_state")
                        if model_state is None:
                            # fallback: file may be raw state_dict
                            model_state = state if isinstance(state, dict) else None
                        if model_state is not None:
                            rm_model.model.load_state_dict(model_state)
                        if rm_model.optimizer is not None and state.get("optimizer_state") is not None:
                            rm_model.optimizer.load_state_dict(state["optimizer_state"])
                        if rm_model.scheduler is not None and state.get("scheduler_state") is not None:
                            rm_model.scheduler.load_state_dict(state["scheduler_state"])
                    except Exception as e:
                        print(f"[Resume] Failed loading RM composite state: {e}; trying model-only loader.")
                        try:
                            rm_model.load_model(rm_ckpt_path)
                        except Exception as e2:
                            print(f"[Resume] Failed loading RM from {rm_ckpt_path}: {e2}")
                else:
                    rm_model.load_model(rm_ckpt_path)
=======
                rm_model.load_model(rm_ckpt_path)
                # Load RM optimizer/scheduler if present
                rm_optim_file = os.path.join(rm_ckpt_path, "rm_optimizer.pt")
                rm_sched_file = os.path.join(rm_ckpt_path, "rm_scheduler.pt")
                if os.path.isfile(rm_optim_file) and getattr(rm_model, "optimizer", None) is not None:
                    try:
                        rm_model.optimizer.load_state_dict(torch.load(rm_optim_file, map_location="cpu"))
                    except Exception as e:
                        print(f"[Resume] Failed loading RM optimizer: {e}")
                if os.path.isfile(rm_sched_file) and getattr(rm_model, "scheduler", None) is not None:
                    try:
                        rm_model.scheduler.load_state_dict(torch.load(rm_sched_file, map_location="cpu"))
                    except Exception as e:
                        print(f"[Resume] Failed loading RM scheduler: {e}")
>>>>>>> bf4e90d9
            except Exception as e:
                print(f"[Resume] Failed loading RM from {rm_ckpt_path}: {e}")
        if alpha_state_path:
            alpha_control.load_state(alpha_state_path)



    ensure_empty_log_dir(LOG_DIR)

    last_save_task: Optional[asyncio.Task] = None  # async save task from previous iteration
    last_swap_task: Optional[asyncio.Task] = None


    for step in range(start_step, num_steps):
        if step == 50:
            alpha_control.alpha = 0.5
        # LLM trainer reference refresh
        if evaluation_config and (step > 0 or evaluation_config['at_start']) and step % evaluation_config['every_steps'] == 0:
            eval_res = await run_full_evaluation(
                engine, rm_model, test_ds, q_field, a_field, tokenizer, generation_config, evaluation_config, rm_config
            )
            print(f"[Eval@Step {step}] {json.dumps(eval_res, indent=2)}")
            await _async_flush_cache(url)

        # Periodic checkpointing
        if checkpoint_every and step % checkpoint_every == 0:
<<<<<<< HEAD
            # TODO - save optimizer state
=======

>>>>>>> bf4e90d9
            if llm_ckpt_path:
                try:
                    os.makedirs(llm_ckpt_path, exist_ok=True)
                    # Save LLM trainer model
                    await _async_save_model(llm_trainer, llm_ckpt_path)
<<<<<<< HEAD
                    # Save optimizer/scheduler state
                    optim_blob = {
                        "optimizer_state": llm_trainer.optimizer.state_dict() if getattr(llm_trainer, "optimizer", None) else None,
                        "scheduler_state": llm_trainer.scheduler.state_dict() if getattr(llm_trainer, "scheduler", None) else None,
                    }
                    torch.save(optim_blob, os.path.join(llm_ckpt_path, "optim.pt"))
=======
                    # Save optimizer/scheduler states
                    try:
                        torch.save(llm_trainer.optimizer.state_dict(), os.path.join(llm_ckpt_path, "llm_optimizer.pt"))
                    except Exception as e:
                        print(f"[Checkpoint] Failed saving LLM optimizer: {e}")
                    try:
                        torch.save(llm_trainer.scheduler.state_dict(), os.path.join(llm_ckpt_path, "llm_scheduler.pt"))
                    except Exception as e:
                        print(f"[Checkpoint] Failed saving LLM scheduler: {e}")
>>>>>>> bf4e90d9
                    # Save alpha control state alongside LLM
                    if alpha_state_path:
                        alpha_control.save_state(alpha_state_path)
                except Exception as e:
                    print(f"[Checkpoint] Failed saving LLM/Alpha at step {step}: {e}")
            if rm_ckpt_path:
                try:
                    os.makedirs(rm_ckpt_path, exist_ok=True)
<<<<<<< HEAD
                    # Save RM model + optimizer/scheduler together
                    rm_model.save_state(rm_ckpt_path)
=======
                    rm_model.save_model(rm_ckpt_path)
                    # Save RM optimizer/scheduler states if available
                    if getattr(rm_model, "optimizer", None) is not None:
                        try:
                            torch.save(rm_model.optimizer.state_dict(), os.path.join(rm_ckpt_path, "rm_optimizer.pt"))
                        except Exception as e:
                            print(f"[Checkpoint] Failed saving RM optimizer: {e}")
                    if getattr(rm_model, "scheduler", None) is not None:
                        try:
                            torch.save(rm_model.scheduler.state_dict(), os.path.join(rm_ckpt_path, "rm_scheduler.pt"))
                        except Exception as e:
                            print(f"[Checkpoint] Failed saving RM scheduler: {e}")
>>>>>>> bf4e90d9
                except Exception as e:
                    print(f"[Checkpoint] Failed saving RM at step {step}: {e}")

        records = get_batch_records(train_ds, batch_size, step)
        questions = [r[q_field] for r in records]
        gold_answers = [r[a_field] for r in records]
        prompts = build_prompts(questions, tokenizer)
        st = time.time()

        # --- Wrapped generation with timeout & single retry (5 min each) ---
        timeout_seconds = 300  # 5 minutes
        candidate_texts = None
        for attempt in range(2):  # attempt 0 + retry 1
            try:
                candidate_texts = await asyncio.wait_for(
                    engine.generate_candidates(prompts, n_samples=n_samples, **generation_config),
                    timeout=timeout_seconds,
                )
                break  # success
            except asyncio.TimeoutError:
                print(f"[Step {step}] Generation timeout after {timeout_seconds}s (attempt {attempt+1}/2). Retrying..." if attempt == 0 else f"[Step {step}] Generation timeout after second attempt; skipping step.")
                torch.cuda.empty_cache()
                await _async_flush_cache(url)
                engine = build_sglang_engine(llm_name, generation_config)
            except EngineCircuitBreaker as e:  # specific handling
                print(f"[Step {step}] Circuit breaker tripped: {e}. Recreating engine (attempt {attempt+1}/2).")
                torch.cuda.empty_cache()
                await _async_flush_cache(url)
                engine = build_sglang_engine(llm_name, generation_config)
            except Exception as e:
                print(f"[Step {step}] Generation failed (attempt {attempt+1}/2): {e}" if attempt == 0 else f"[Step {step}] Generation failed again: {e}; skipping step.")
                torch.cuda.empty_cache()
                await _async_flush_cache(url)
                engine = build_sglang_engine(llm_name, generation_config)
            if candidate_texts is None and attempt == 1:
                continue  # will hit loop 'continue' below
        if candidate_texts is None:
            continue
        print(f"[Step {step}] Generation time: {time.time() - st:.2f}s")
        # Engine metrics logging
        try:
            m = engine.get_metrics()
            print(f"[Step {step}] Engine metrics: req={m['total_requests']} timeouts={m['timeouts']} errors={m['errors']} in_flight={m['in_flight']} phase2_batches={m['phase2_batches']} cb_trips={m['circuit_breaker_trips']}")
        except Exception:
            pass

        await _async_flush_cache(url)
        if last_save_task is not None:
            await last_save_task  # wait for save completion
            last_save_task = None
            last_swap_task = asyncio.create_task(_async_hot_swap(engine, tmp_weights_path))

        correctness = compute_final_correctness(candidate_texts, gold_answers)
        pass1_avg = [any([c==1 for c in row]) for row in correctness]


        # Filter invalid candidates and choose mixed correctness subset
        questions_f, gold_answers_f, candidates_f, correctness_filtered_list = filter_and_select_mixed(
            questions, gold_answers, candidate_texts, correctness
        )
        if not questions_f:
            continue
        max_k = max((len(row) for row in candidates_f), default=0)
        correctness_tensor = torch.zeros(len(candidates_f), max_k, dtype=torch.int32)
        for qi, row in enumerate(correctness_filtered_list):
            correctness_tensor[qi, :len(row)] = torch.tensor(row, dtype=torch.int32)




        st = time.time()
        try:
            entropy_avg = llm_trainer.compute_avg_entropy(questions_f, candidates_f, 5)
        except Exception as e:
            print(f"[Step {step}] Exception during explore/entropy scoring: {e} will retry batch with 0.25 batch size.")
            torch.cuda.empty_cache()
            entropy_avg = llm_trainer.compute_avg_entropy(questions_f, candidates_f, 12)
        print(f"[Step {step}] Entropy calculation: {time.time() - st:.2f}s")

        st = time.time()
        try:
            kl_scores = llm_trainer.compute_kl_scores(questions_f, candidates_f, 5)
        except Exception as e:
            print(f"[Step {step}] Exception during explore/KL scoring: {e} will retry batch with 0.25 batch size.")
            torch.cuda.empty_cache()
            kl_scores = llm_trainer.compute_kl_scores(questions_f, candidates_f, 12)
        print(f"[Step {step}] KL calculation: {time.time() - st:.2f}s")



        st = time.time()
        try:
            rm_scores = rm_model.score_reference(questions_f, candidates_f, rm_config)
        except Exception as e:
            print(f"[Step {step}] Exception during RM scoring: {e} will retry batch with 0.25 batch size.")
            torch.cuda.empty_cache()
            try:
                rm_scores = rm_model.score_reference(questions_f, candidates_f, rm_config, forced_small_batch_size=True)
            except Exception as e:
                print(f"[Step {step}] Exception during RM scoring retry: {e} will skip step.")
                continue
        print(f"[Step {step}] RM Scoring time: {time.time() - st:.2f}s")



        torch.cuda.empty_cache()
        triplets_for_rm, triplets_for_llm = choose_pos_neg_triplets(questions_f, candidates_f, correctness_tensor, rm_scores, kl_scores, alpha_control.alpha)
        if not triplets_for_llm:
            print(f"[Step {step}] No valid pairs found, skipping step.")
            continue

        try:
            rm_avg_loss = rm_model.train_step(triplets_for_rm)
        except Exception as e:
            print(f"[Step {step}] Exception during RM training: {e} will skip")
            rm_avg_loss = 0.0

        try:
            llm_avg_loss = llm_trainer.train_step(triplets_for_llm)
        except Exception as e:
            print(f"[Step {step}] Exception during LLM training: {e} will skip")
            llm_avg_loss = 0.0
        print(f"[Step {step}] RM Loss: {rm_avg_loss:.4f}, LLM Loss: {llm_avg_loss:.4f} alpha: {alpha_control.alpha:.4f}")


        alpha_control.step(np.mean([np.mean(c) for c in correctness_filtered_list]), np.mean(pass1_avg), entropy_avg, step)

        log_questions(questions_f, gold_answers_f, candidates_f, rm_scores, kl_scores, entropy_avg, correctness_filtered_list, rm_avg_loss, llm_avg_loss, pass1_avg, alpha_control.alpha)
        if last_swap_task is not None:
            await last_swap_task
        last_save_task = asyncio.create_task(_async_save_model(llm_trainer, tmp_weights_path))

    if last_save_task is not None:
        await last_save_task


def run(config_path: str):
    config = load_config(config_path)
    asyncio.run(training_loop(config))<|MERGE_RESOLUTION|>--- conflicted
+++ resolved
@@ -399,7 +399,6 @@
         if llm_ckpt_path:
             try:
                 llm_trainer.load_model(llm_ckpt_path)
-<<<<<<< HEAD
                 # load optimizer/scheduler state if available
                 optim_path = os.path.join(llm_ckpt_path, "optim.pt")
                 if os.path.exists(optim_path):
@@ -411,29 +410,11 @@
                             llm_trainer.scheduler.load_state_dict(opt_state["scheduler_state"])
                     except Exception as e:
                         print(f"[Resume] Failed loading LLM optimizer/scheduler state: {e}")
-=======
-                # Load optimizer/scheduler if present
-                optim_file = os.path.join(llm_ckpt_path, "llm_optimizer.pt")
-                sched_file = os.path.join(llm_ckpt_path, "llm_scheduler.pt")
-                if os.path.isfile(optim_file):
-                    state = torch.load(optim_file, map_location="cpu")
-                    try:
-                        llm_trainer.optimizer.load_state_dict(state)
-                    except Exception as e:
-                        print(f"[Resume] Failed loading LLM optimizer: {e}")
-                if os.path.isfile(sched_file):
-                    state = torch.load(sched_file, map_location="cpu")
-                    try:
-                        llm_trainer.scheduler.load_state_dict(state)
-                    except Exception as e:
-                        print(f"[Resume] Failed loading LLM scheduler: {e}")
->>>>>>> bf4e90d9
                 await _async_hot_swap(engine, llm_ckpt_path)
             except Exception as e:
                 print(f"[Resume] Failed loading LLM from {llm_ckpt_path}: {e}")
         if rm_ckpt_path:
             try:
-<<<<<<< HEAD
                 # prefer composite state file if present
                 composite_path = os.path.join(rm_ckpt_path, "reward_model.pt")
                 if os.path.exists(composite_path):
@@ -458,22 +439,6 @@
                             print(f"[Resume] Failed loading RM from {rm_ckpt_path}: {e2}")
                 else:
                     rm_model.load_model(rm_ckpt_path)
-=======
-                rm_model.load_model(rm_ckpt_path)
-                # Load RM optimizer/scheduler if present
-                rm_optim_file = os.path.join(rm_ckpt_path, "rm_optimizer.pt")
-                rm_sched_file = os.path.join(rm_ckpt_path, "rm_scheduler.pt")
-                if os.path.isfile(rm_optim_file) and getattr(rm_model, "optimizer", None) is not None:
-                    try:
-                        rm_model.optimizer.load_state_dict(torch.load(rm_optim_file, map_location="cpu"))
-                    except Exception as e:
-                        print(f"[Resume] Failed loading RM optimizer: {e}")
-                if os.path.isfile(rm_sched_file) and getattr(rm_model, "scheduler", None) is not None:
-                    try:
-                        rm_model.scheduler.load_state_dict(torch.load(rm_sched_file, map_location="cpu"))
-                    except Exception as e:
-                        print(f"[Resume] Failed loading RM scheduler: {e}")
->>>>>>> bf4e90d9
             except Exception as e:
                 print(f"[Resume] Failed loading RM from {rm_ckpt_path}: {e}")
         if alpha_state_path:
@@ -500,34 +465,18 @@
 
         # Periodic checkpointing
         if checkpoint_every and step % checkpoint_every == 0:
-<<<<<<< HEAD
             # TODO - save optimizer state
-=======
-
->>>>>>> bf4e90d9
             if llm_ckpt_path:
                 try:
                     os.makedirs(llm_ckpt_path, exist_ok=True)
                     # Save LLM trainer model
                     await _async_save_model(llm_trainer, llm_ckpt_path)
-<<<<<<< HEAD
                     # Save optimizer/scheduler state
                     optim_blob = {
                         "optimizer_state": llm_trainer.optimizer.state_dict() if getattr(llm_trainer, "optimizer", None) else None,
                         "scheduler_state": llm_trainer.scheduler.state_dict() if getattr(llm_trainer, "scheduler", None) else None,
                     }
                     torch.save(optim_blob, os.path.join(llm_ckpt_path, "optim.pt"))
-=======
-                    # Save optimizer/scheduler states
-                    try:
-                        torch.save(llm_trainer.optimizer.state_dict(), os.path.join(llm_ckpt_path, "llm_optimizer.pt"))
-                    except Exception as e:
-                        print(f"[Checkpoint] Failed saving LLM optimizer: {e}")
-                    try:
-                        torch.save(llm_trainer.scheduler.state_dict(), os.path.join(llm_ckpt_path, "llm_scheduler.pt"))
-                    except Exception as e:
-                        print(f"[Checkpoint] Failed saving LLM scheduler: {e}")
->>>>>>> bf4e90d9
                     # Save alpha control state alongside LLM
                     if alpha_state_path:
                         alpha_control.save_state(alpha_state_path)
@@ -536,23 +485,8 @@
             if rm_ckpt_path:
                 try:
                     os.makedirs(rm_ckpt_path, exist_ok=True)
-<<<<<<< HEAD
                     # Save RM model + optimizer/scheduler together
                     rm_model.save_state(rm_ckpt_path)
-=======
-                    rm_model.save_model(rm_ckpt_path)
-                    # Save RM optimizer/scheduler states if available
-                    if getattr(rm_model, "optimizer", None) is not None:
-                        try:
-                            torch.save(rm_model.optimizer.state_dict(), os.path.join(rm_ckpt_path, "rm_optimizer.pt"))
-                        except Exception as e:
-                            print(f"[Checkpoint] Failed saving RM optimizer: {e}")
-                    if getattr(rm_model, "scheduler", None) is not None:
-                        try:
-                            torch.save(rm_model.scheduler.state_dict(), os.path.join(rm_ckpt_path, "rm_scheduler.pt"))
-                        except Exception as e:
-                            print(f"[Checkpoint] Failed saving RM scheduler: {e}")
->>>>>>> bf4e90d9
                 except Exception as e:
                     print(f"[Checkpoint] Failed saving RM at step {step}: {e}")
 
